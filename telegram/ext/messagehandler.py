#!/usr/bin/env python
#
# A library that provides a Python interface to the Telegram Bot API
# Copyright (C) 2015-2016
# Leandro Toledo de Souza <devs@python-telegram-bot.org>
#
# This program is free software: you can redistribute it and/or modify
# it under the terms of the GNU Lesser Public License as published by
# the Free Software Foundation, either version 3 of the License, or
# (at your option) any later version.
#
# This program is distributed in the hope that it will be useful,
# but WITHOUT ANY WARRANTY; without even the implied warranty of
# MERCHANTABILITY or FITNESS FOR A PARTICULAR PURPOSE.  See the
# GNU Lesser Public License for more details.
#
# You should have received a copy of the GNU Lesser Public License
# along with this program.  If not, see [http://www.gnu.org/licenses/].
""" This module contains the MessageHandler class """

from .handler import Handler
from telegram import Update
from telegram.utils.deprecate import deprecate


<<<<<<< HEAD
=======
class Filters(object):
    """
    Convenient namespace (class) & methods for the filter funcs of the
    MessageHandler class.
    """

    @staticmethod
    def text(message):
        return message.text and not message.text.startswith('/')

    @staticmethod
    def command(message):
        return message.text and message.text.startswith('/')

    @staticmethod
    def audio(message):
        return bool(message.audio)

    @staticmethod
    def document(message):
        return bool(message.document)

    @staticmethod
    def photo(message):
        return bool(message.photo)

    @staticmethod
    def sticker(message):
        return bool(message.sticker)

    @staticmethod
    def video(message):
        return bool(message.video)

    @staticmethod
    def voice(message):
        return bool(message.voice)

    @staticmethod
    def contact(message):
        return bool(message.contact)

    @staticmethod
    def location(message):
        return bool(message.location)

    @staticmethod
    def venue(message):
        return bool(message.venue)

    @staticmethod
    def status_update(message):
        return bool(message.new_chat_member or message.left_chat_member or message.new_chat_title
                    or message.new_chat_photo or message.delete_chat_photo
                    or message.group_chat_created or message.supergroup_chat_created
                    or message.channel_chat_created or message.migrate_to_chat_id
                    or message.migrate_from_chat_id or message.pinned_message)

    @staticmethod
    def forwarded(message):
        return bool(message.forward_date)

    @staticmethod
    def entity(entity_type):
        """Filters messages to only allow those which have a :class:`telegram.MessageEntity`
        where their `type` matches `entity_type`.

        Args:
            entity_type: Entity type to check for. All types can be found as constants
                in :class:`telegram.MessageEntity`.

        Returns: function to use as filter
        """

        def entities_filter(message):
            return any([entity.type == entity_type for entity in message.entities])

        return entities_filter


>>>>>>> 9d0e0386
class MessageHandler(Handler):
    """
    Handler class to handle telegram messages. Messages are Telegram Updates
    that do not contain a command. They might contain text, media or status
    updates.

    Args:
        filters (list[function]): A list of filter functions. Standard filters
            can be found in the Filters class above.
          | Each `function` takes ``Update`` as arg and returns ``bool``.
          | All messages that match at least one of those filters will be
            accepted. If ``bool(filters)`` evaluates to ``False``, messages are
            not filtered.
        callback (function): A function that takes ``bot, update`` as
            positional arguments. It will be called when the ``check_update``
            has determined that an update should be processed by this handler.
        allow_edited (Optional[bool]): If the handler should also accept edited messages.
            Default is ``False``
        pass_update_queue (optional[bool]): If the handler should be passed the
            update queue as a keyword argument called ``update_queue``. It can
            be used to insert updates. Default is ``False``
    """

    def __init__(self,
                 filters,
                 callback,
                 allow_edited=False,
                 pass_update_queue=False,
                 pass_job_queue=False):
        super(MessageHandler, self).__init__(
            callback, pass_update_queue=pass_update_queue, pass_job_queue=pass_job_queue)
        self.filters = filters
        self.allow_edited = allow_edited

    def check_update(self, update):
        if (isinstance(update, Update)
                and (update.message or update.edited_message and self.allow_edited)):

            if not self.filters:
                res = True

            else:
                message = update.message or update.edited_message
                res = any(func(message) for func in self.filters)

        else:
            res = False

        return res

    def handle_update(self, update, dispatcher):
        optional_args = self.collect_optional_args(dispatcher)

        return self.callback(dispatcher.bot, update, **optional_args)

# old non-PEP8 Handler methods

    m = "telegram.MessageHandler."
    checkUpdate = deprecate(check_update, m + "checkUpdate", m + "check_update")
    handleUpdate = deprecate(handle_update, m + "handleUpdate", m + "handle_update")<|MERGE_RESOLUTION|>--- conflicted
+++ resolved
@@ -23,89 +23,6 @@
 from telegram.utils.deprecate import deprecate
 
 
-<<<<<<< HEAD
-=======
-class Filters(object):
-    """
-    Convenient namespace (class) & methods for the filter funcs of the
-    MessageHandler class.
-    """
-
-    @staticmethod
-    def text(message):
-        return message.text and not message.text.startswith('/')
-
-    @staticmethod
-    def command(message):
-        return message.text and message.text.startswith('/')
-
-    @staticmethod
-    def audio(message):
-        return bool(message.audio)
-
-    @staticmethod
-    def document(message):
-        return bool(message.document)
-
-    @staticmethod
-    def photo(message):
-        return bool(message.photo)
-
-    @staticmethod
-    def sticker(message):
-        return bool(message.sticker)
-
-    @staticmethod
-    def video(message):
-        return bool(message.video)
-
-    @staticmethod
-    def voice(message):
-        return bool(message.voice)
-
-    @staticmethod
-    def contact(message):
-        return bool(message.contact)
-
-    @staticmethod
-    def location(message):
-        return bool(message.location)
-
-    @staticmethod
-    def venue(message):
-        return bool(message.venue)
-
-    @staticmethod
-    def status_update(message):
-        return bool(message.new_chat_member or message.left_chat_member or message.new_chat_title
-                    or message.new_chat_photo or message.delete_chat_photo
-                    or message.group_chat_created or message.supergroup_chat_created
-                    or message.channel_chat_created or message.migrate_to_chat_id
-                    or message.migrate_from_chat_id or message.pinned_message)
-
-    @staticmethod
-    def forwarded(message):
-        return bool(message.forward_date)
-
-    @staticmethod
-    def entity(entity_type):
-        """Filters messages to only allow those which have a :class:`telegram.MessageEntity`
-        where their `type` matches `entity_type`.
-
-        Args:
-            entity_type: Entity type to check for. All types can be found as constants
-                in :class:`telegram.MessageEntity`.
-
-        Returns: function to use as filter
-        """
-
-        def entities_filter(message):
-            return any([entity.type == entity_type for entity in message.entities])
-
-        return entities_filter
-
-
->>>>>>> 9d0e0386
 class MessageHandler(Handler):
     """
     Handler class to handle telegram messages. Messages are Telegram Updates
